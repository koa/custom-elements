--- conflicted
+++ resolved
@@ -6,10 +6,6 @@
   observedAttributes,
   superclassTag
 ) {
-<<<<<<< HEAD
-  //console.log('superclass = ', superclass, tag_name, shadow, constructor, observedAttributes, superclassTag);
-=======
->>>>>>> ae04cece
 
   customElements.define(
     tag_name,
